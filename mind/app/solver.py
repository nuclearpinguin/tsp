import numpy as np
import pandas as pd
import random
<<<<<<< HEAD
=======
import time
from typing import List, Tuple
from collections import namedtuple

>>>>>>> 09ef528c

class City:
    """ This class defines how city is represented. """

<<<<<<< HEAD
    def __init__(self, name, x, y, value=0):
=======
    def __init__(self, name: str, x: int, y: int, value: int = 0) -> None:
>>>>>>> 09ef528c
        """ Initializes attributes. """
        self.name = name
        self.x = x
        self.y = y
        self.value = value
        self.neighbours = {}
        self.visited = False

<<<<<<< HEAD
    def getCoords(self, df_cities):
=======
    def set_coords(self, df_cities: pd.DataFrame) -> None:
>>>>>>> 09ef528c
        self.x = df_cities.loc[df_cities['name']]

    def set_neighbours(self, d: dict = dict()) -> None:
        self.neighbours = d.get(self.name, {})   # get the dictionary of pairs {neighbour:travel_time}

    def __str__(self) -> str:
        """ Defines how print(object_name) is displayed. """
        return f"City: {self.name}\n" + \
               f"Coord: ({self.x}, {self.y})\n" + \
               f"Value: {self.value}\n" + \
               f"Ngbrs: {self.neighbours}\n"


Output = namedtuple('Output', ['time_left', 'total', 'path'])


def convert_to_dict(df_cities: pd.DataFrame, df_paths: pd.DataFrame) -> dict:
    """
    Converts data frames of cities and paths to a dictionary
    {city: {neighbour : time_to_neighbour}}.

    :param df_cities: pandas.read_csv("cities.csv")
    :param df_paths: pandas.read_csv("paths.csv")
    :return: dictionary {city: {neighbour : time_to_neighbour}}
    """

    dict_paths = {}
    for city in df_cities['name']:
<<<<<<< HEAD
        # get lists of neighbours of city
        neighbours_keys = list(df_paths.loc[df_paths['city_from'] == city]['city_to']) + \
                          list(df_paths.loc[df_paths['city_to'] == city]['city_from'])
=======
        # get lists of neighbours of the city
        neighbours_keys = list(df_paths[df_paths['city_from'] == city]['city_to']) + \
                          list(df_paths[df_paths['city_to'] == city]['city_from'])
>>>>>>> 09ef528c
        # get list of times needed to travel to each of them
        neighbours_values = list(df_paths[df_paths['city_from'] == city]['time']) + \
                            list(df_paths[df_paths['city_to'] == city]['time'])
        # then merge them
        dict_paths[city] = {key: value for key, value in zip(neighbours_keys, neighbours_values)}

    return dict_paths


def find_random_path(cities_list: dict, starting_city: City, time_left: int) -> Output:
    """ Generates a list containing: time, total and random path. """

    path = []
    tmp_time = time_left
    total = 0
    curr_city = cities_list[starting_city]

    while tmp_time > 0:
        time_left = tmp_time

        #TODO
        # change this to:
        # for city in cities:
        #   c_copy = cities_list.copy()
        if curr_city not in path:
            # city value is added only once
            total += curr_city.value

        # add city to a path
        path.append(curr_city)

        # select random neighbour
        next_city = random.choice(list(curr_city.neighbours.keys()))

        # subtract the travel time from available time
        tmp_time -= curr_city.neighbours[next_city]

        # set city we travelled to as a current city
        curr_city = cities_list[next_city]

    return Output(time_left, total, path)


def find_best_of_random_paths(cities_dict: dict, working_time: int, n=50) -> Output:
    """
    Returns list [time_left, sum, path] for the best of paths found in random walk.
    :param d: dictionary {name : {neighbour1 : travel_time1, neighbour2 : travel_time2}}
    :param working_time:
    :param n: number of trials for each vertex in random walk
    """

<<<<<<< HEAD
    d = convert_to_dict(df_cities, df_paths)

    # define empty dictionary containing {city_name : city_object}
    cities_list = {}

    for k in d.keys():
        vec = df_cities.loc[df_cities['name'] == k].values[0]
        c = City(k, vec[1], vec[2], vec[3])
        c.getNeighbours(d)
        cities_list[k] = c

    time = df_time['time'].values[0]

=======
>>>>>>> 09ef528c
    best_paths = []
    for starting_city in cities_dict.keys():
        lst = []

        # for better performance define
        add = lst.append
        for i in range(n):
            add(find_random_path(cities_dict, starting_city, working_time))

        # sort list [time_left, total, path] by total, descending
        lst.sort(key=lambda x: x[1], reverse=True)
        best_paths.append(lst[0])

    best_paths.sort(key=lambda x: x[1], reverse=True)

    return best_paths[0]


def convert_to_edges_list(paths: list):
    path = [(cf.name, ct.name, cf.neighbours[ct.name])
            for cf, ct in zip(paths[:-1], paths[1:])]

    return path


# tsp solver
<<<<<<< HEAD
def tsp(cities: pd.DataFrame, paths: pd.DataFrame, time: pd.DataFrame):
    assert isinstance(cities, pd.DataFrame), 'Wrong data format!'
    assert isinstance(paths, pd.DataFrame), 'Wrong data format!'
    assert isinstance(time, pd.DataFrame), 'Wrong data format!'

    time_left, total, pth = find_best_of_random_paths(df_cities=cities,
                                                      df_paths=paths,
                                                      df_time=time)
=======
def tsp(cities: pd.DataFrame, edges: pd.DataFrame, info: pd.DataFrame):
    assert isinstance(cities, pd.DataFrame), 'Wrong data format!'
    assert isinstance(edges, pd.DataFrame), 'Wrong data format!'
    assert isinstance(info, pd.DataFrame), 'Wrong data format!'

    # build a dictionary {city : {neighbour1 : travel_time1, neighbour2 : travel_time2}}
    d = convert_to_dict(cities, edges)

    # build a dict {city_name : City object}
    cities_dict = {}

    for k in d.keys():
        # get: name, x, y, quantity
        vec = cities[cities['name'] == k].values[0]
        c = City(k, vec[1], vec[2], vec[3])
        c.set_neighbours(d)
        cities_dict[k] = c

    # get working time from the data frame
    working_time = info['time'].values[0]

    #TODO
    # data validation

    # compute the best path
    time_left, total, pth = find_best_of_random_paths(cities_dict, working_time, 100)
>>>>>>> 09ef528c

    out = convert_to_edges_list(pth)

    print(f'Time left: {time_left}')
    print(f'Earned:    {total}')
    print("Best found path:")

    for item in pth:
        print(item)

    print("--------------------------")

    for item in out:
        print(item)

# Test

main_path = ""

cities = pd.read_csv(main_path + "cities.csv")
edges = pd.read_csv(main_path + "paths.csv")
work_time = pd.read_csv(main_path + "time.csv")

start = time.time()
tsp(cities, edges, work_time)
stop = time.time()

print(f"Exec time: {stop-start}")<|MERGE_RESOLUTION|>--- conflicted
+++ resolved
@@ -1,22 +1,15 @@
 import numpy as np
 import pandas as pd
 import random
-<<<<<<< HEAD
-=======
 import time
 from typing import List, Tuple
 from collections import namedtuple
 
->>>>>>> 09ef528c
 
 class City:
     """ This class defines how city is represented. """
 
-<<<<<<< HEAD
-    def __init__(self, name, x, y, value=0):
-=======
     def __init__(self, name: str, x: int, y: int, value: int = 0) -> None:
->>>>>>> 09ef528c
         """ Initializes attributes. """
         self.name = name
         self.x = x
@@ -25,11 +18,7 @@
         self.neighbours = {}
         self.visited = False
 
-<<<<<<< HEAD
-    def getCoords(self, df_cities):
-=======
     def set_coords(self, df_cities: pd.DataFrame) -> None:
->>>>>>> 09ef528c
         self.x = df_cities.loc[df_cities['name']]
 
     def set_neighbours(self, d: dict = dict()) -> None:
@@ -58,15 +47,9 @@
 
     dict_paths = {}
     for city in df_cities['name']:
-<<<<<<< HEAD
-        # get lists of neighbours of city
-        neighbours_keys = list(df_paths.loc[df_paths['city_from'] == city]['city_to']) + \
-                          list(df_paths.loc[df_paths['city_to'] == city]['city_from'])
-=======
         # get lists of neighbours of the city
         neighbours_keys = list(df_paths[df_paths['city_from'] == city]['city_to']) + \
                           list(df_paths[df_paths['city_to'] == city]['city_from'])
->>>>>>> 09ef528c
         # get list of times needed to travel to each of them
         neighbours_values = list(df_paths[df_paths['city_from'] == city]['time']) + \
                             list(df_paths[df_paths['city_to'] == city]['time'])
@@ -118,22 +101,6 @@
     :param n: number of trials for each vertex in random walk
     """
 
-<<<<<<< HEAD
-    d = convert_to_dict(df_cities, df_paths)
-
-    # define empty dictionary containing {city_name : city_object}
-    cities_list = {}
-
-    for k in d.keys():
-        vec = df_cities.loc[df_cities['name'] == k].values[0]
-        c = City(k, vec[1], vec[2], vec[3])
-        c.getNeighbours(d)
-        cities_list[k] = c
-
-    time = df_time['time'].values[0]
-
-=======
->>>>>>> 09ef528c
     best_paths = []
     for starting_city in cities_dict.keys():
         lst = []
@@ -153,24 +120,13 @@
 
 
 def convert_to_edges_list(paths: list):
-    path = [(cf.name, ct.name, cf.neighbours[ct.name])
+    path = [(cf.name, ct.name)
             for cf, ct in zip(paths[:-1], paths[1:])]
-
     return path
 
 
-# tsp solver
-<<<<<<< HEAD
-def tsp(cities: pd.DataFrame, paths: pd.DataFrame, time: pd.DataFrame):
-    assert isinstance(cities, pd.DataFrame), 'Wrong data format!'
-    assert isinstance(paths, pd.DataFrame), 'Wrong data format!'
-    assert isinstance(time, pd.DataFrame), 'Wrong data format!'
-
-    time_left, total, pth = find_best_of_random_paths(df_cities=cities,
-                                                      df_paths=paths,
-                                                      df_time=time)
-=======
-def tsp(cities: pd.DataFrame, edges: pd.DataFrame, info: pd.DataFrame):
+# solver
+def solve(cities: pd.DataFrame, edges: pd.DataFrame, info: pd.DataFrame):
     assert isinstance(cities, pd.DataFrame), 'Wrong data format!'
     assert isinstance(edges, pd.DataFrame), 'Wrong data format!'
     assert isinstance(info, pd.DataFrame), 'Wrong data format!'
@@ -195,33 +151,18 @@
     # data validation
 
     # compute the best path
-    time_left, total, pth = find_best_of_random_paths(cities_dict, working_time, 100)
->>>>>>> 09ef528c
+    solution = find_best_of_random_paths(cities_dict, working_time, 50)
 
-    out = convert_to_edges_list(pth)
+    return solution, convert_to_edges_list(solution.path)
 
-    print(f'Time left: {time_left}')
-    print(f'Earned:    {total}')
-    print("Best found path:")
 
-    for item in pth:
-        print(item)
+def make_plot_data(cities: pd.DataFrame, paths: pd.DataFrame, time: pd.DataFrame):
+    solution, selected_edges = solve(cities, paths, time)
 
-    print("--------------------------")
+    check = lambda fc, tc: ((fc, tc) in selected_edges) or ((tc, fc) in selected_edges)
 
-    for item in out:
-        print(item)
+    cities = [City(name, x, y, q) for name, x, y, q in cities.values]
+    edges = ((from_c, to_c, {'time': t, 'solution': check(from_c, to_c)})
+             for from_c, to_c, t in paths.values)
 
-# Test
-
-main_path = ""
-
-cities = pd.read_csv(main_path + "cities.csv")
-edges = pd.read_csv(main_path + "paths.csv")
-work_time = pd.read_csv(main_path + "time.csv")
-
-start = time.time()
-tsp(cities, edges, work_time)
-stop = time.time()
-
-print(f"Exec time: {stop-start}")+    return solution, cities, edges