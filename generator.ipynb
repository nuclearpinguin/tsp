--- conflicted
+++ resolved
@@ -1,119 +1,4 @@
 {
-<<<<<<< HEAD
- "cells": [
-  {
-   "cell_type": "code",
-   "execution_count": 268,
-   "metadata": {},
-   "outputs": [],
-   "source": [
-    "from random import randint\n",
-    "import pandas as pd\n",
-    "\n",
-    "\n",
-    "def make_sample(size: int) -> list:\n",
-    "    x, y = randint(0, 100), randint(0, 100)\n",
-    "    start_point = (x, y, 'none')\n",
-    "    cities = [start_point]\n",
-    "    n = 1\n",
-    "    step = max(1, size//10)\n",
-    "    while n < size:\n",
-    "        i = -1\n",
-    "        cities = list(set(cities))\n",
-    "        n = len(cities)\n",
-    "        add_city = cities.append\n",
-    "        for _ in range(step):\n",
-    "            try:\n",
-    "                n = add_points(add_city, cities[i], n, size)\n",
-    "                i = randint(max(1, i + 1), len(cities))\n",
-    "            except IndexError:\n",
-    "                break\n",
-    "    return list(set(cities))\n",
-    "\n",
-    "\n",
-    "def add_points(add_city: callable,\n",
-    "               point: tuple,\n",
-    "               n: int,\n",
-    "               size: int) -> int:\n",
-    "    x, y, previous_position = point\n",
-    "    u, d, r = [randint(0, 1) for _ in range(3)]\n",
-    "    if u and n <= size and previous_position != 'down':\n",
-    "        add_city((x, y + 1, 'up'))\n",
-    "        n += 1\n",
-    "    if d and n <= size and previous_position != 'up':\n",
-    "        add_city((x, y - 1, 'down'))\n",
-    "        n += 1\n",
-    "    if r and n <= size:\n",
-    "        add_city((x + 1, y, 'left'))\n",
-    "        n += 1\n",
-    "    return n\n",
-    "\n",
-    "\n",
-    "def find_edges(cities: pd.DataFrame):\n",
-    "    cities = cities.copy()\n",
-    "    edges = []\n",
-    "    for x, y, name, _ in cities.values:\n",
-    "        q = f\"(x=={x + 1} & y=={y}) | (x=={x - 1} & y=={y}) | (x=={x} & y=={y + 1}) | (x=={x} & y=={y - 1})\"\n",
-    "        neighbours = cities.query(q)\n",
-    "        for n_name in neighbours.name:\n",
-    "            edges.append((name, n_name, randint(1, 24)))\n",
-    "\n",
-    "    return edges\n",
-    "\n",
-    "\n",
-    "def generate_csv(size: int, max_q: int = 100, filename: str = 'sample') -> tuple:\n",
-    "    points = make_sample(size)\n",
-    "\n",
-    "    df_cities = pd.DataFrame(points, columns=['x', 'y', 'position'])\n",
-    "    df_cities = df_cities.drop('position', axis=1)\n",
-    "    df_cities['name'] = [f'city_{i}' for i in range(df_cities.shape[0])]\n",
-    "    df_cities['quantity'] = [randint(0, max_q) for _ in range(df_cities.shape[0])]\n",
-    "\n",
-    "    df_edges = pd.DataFrame(find_edges(df_cities), columns=['city_from', 'city_to', 'time'])\n",
-    "    df_cities.to_csv(f'{filename}_cities.csv', index=False)\n",
-    "    df_edges.to_csv(f'{filename}_paths.csv', index=False)\n",
-    "\n",
-    "    return df_cities, df_edges\n",
-    "\n",
-    "\n",
-    "def validate_input(cities: pd.DataFrame, paths: pd.DataFrame) -> tuple:\n",
-    "    unique_cities = cities.name.unique().tolist()\n",
-    "    unique_cities.sort()\n",
-    "\n",
-    "    unique_paths = paths.city_from.unique().tolist() + paths.city_to.unique().tolist()\n",
-    "    unique_paths = list(set(unique_paths))\n",
-    "    unique_paths.sort()\n",
-    "\n",
-    "    if len(unique_cities) != len(unique_paths):\n",
-    "        return False, f'{len(unique_cities)} != {len(unique_paths)}'\n",
-    "\n",
-    "    if unique_cities != unique_paths:\n",
-    "        return False, 'Some elements differs'\n",
-    "\n",
-    "    return True, 'Success'\n",
-    "\n"
-   ]
-  },
-  {
-   "cell_type": "code",
-   "execution_count": 16,
-   "metadata": {},
-   "outputs": [],
-   "source": [
-    "import matplotlib.pyplot as plt"
-   ]
-  },
-  {
-   "cell_type": "code",
-   "execution_count": 269,
-   "metadata": {},
-   "outputs": [
-    {
-     "data": {
-      "image/png": "iVBORw0KGgoAAAANSUhEUgAAAXQAAAD8CAYAAABn919SAAAABHNCSVQICAgIfAhkiAAAAAlwSFlzAAALEgAACxIB0t1+/AAAADl0RVh0U29mdHdhcmUAbWF0cGxvdGxpYiB2ZXJzaW9uIDMuMC4zLCBodHRwOi8vbWF0cGxvdGxpYi5vcmcvnQurowAAIABJREFUeJzt3Xt4lNW1+PHvnltmICQBwiUBhYICoqICiuihKihYBeEUi7ei9tRSW61Kf3IUe1TU01IP9KBWq0XbeqmKFDhgQEVFtNYLlYsGLyBCASUJ9yQkmfvs3x+TECbOSF7fd5NkWJ/n4QlZCYv9TGZWZt691yyltUYIIUTb52rpBQghhHCGFHQhhMgSUtCFECJLSEEXQogsIQVdCCGyhBR0IYTIElLQhRAiS0hBF0KILCEFXQghsoTnSP5nhYWFunfv3kfyvxRCiDZvzZo1e7TWXQ73fUe0oPfu3ZvVq1cfyf9SCCHaPKXUtuZ8n1xyEUKILCEFXQghsoQUdCGEyBJS0IUQIktIQRdCiCwhBV0IIbKEFHQhhMgSUtCFECJLHNHGIiEaLKzYx8wt5ewIR+mR42V6nyImdu/kSO7PV1Xw3pLN1OwLk9sph+Hj+9JvWHdHcrdVy7Ys48G1D1JRW0H39t25efDNXNzn4pZelnCYFHRxxC2s2MetG78kmEgOKP8qHOXWjV8C2C7qn6+qYOWzG4hFEgDU7Auz8tkNAEdtUV+2ZRkz3p1BKB4CoLy2nBnvzgCQop5l5JKLOOJmbik/WMwbBBOamVvKbed+b8nmg8W8QSyS4L0lm23nbqseXPvgwWLeIBQP8eDaB1toRcIUKejiiNsRjlqKW1GzL2wpfjSoqK2wFBdtlxR0ccT1yPFailuR2ynHUvxo0L19+ktNmeKi7ZKCLo646X2KCLhUSizgUkzvU2Q79/DxffH4Uu/WHp+L4eP72s7dVt08+Gb8bn9KzO/2c/Pgm1toRcIU2RQVR1zDxqeJUy4NG59yyqVRw8annHLJfkprffjvcsjQoUO1vB+6EEJYo5Rao7Ueerjvk0suQgiRJaSgCyFElpCCLlpG6XyYcxLMKEh+LJ3f0ivKalUlJWwaOYrPThjIppGjqCopcSz3wop9DH33E4pWfsjQdz9hYcU+x3Iv27KM0QtGM+ipQYxeMJplW5Y5ljsbyaaoOPJK50PJTRANJj+v+jL5OcCgSS23rixVVVJC+Z13oUPJ5qJYWRnld94FQP64cbZym+z6lQ5X6+QZujjyVtzbWMwbRIPJuHDcrjkPHCzmDXQoxK45D9jObbLrVzpcrZOCLo68qq+sxYUtsfL0xTVT3AqTXb/S4WqdFHRx5OX3tBYXtniK0jdsZYpbYbLrVzpcrZOCLo68UXeBN5Aa8waSceG4rlNvQflTO0WV30/XqbfYzm2y61c6XK2TTVFx5DVsfK64N3mZJb9nspjLhqgRDRufu+Y8QKy8HE9REV2n3mJ7QxTMdv1Kh6t10ikqhBCtnHSKCiHEUaZZl1yUUlOB6wANrAd+BDwGnANU1X/btVrrD00sUmSftjomrqqkxMilC4Ctz8yg5rG/4dobJ9HZTe71P6D35BmO5H7jycV89Np8ErFqXJ48TrlgEiOvneBIbpM/y9p1u6hevpV4ZRh3QQ55Y3rT/rSujuTORoct6EqpHsBNwECtdVApNR+4vP7L07TWC0wuUGSftjomzmSDztZnZlA76wXcEQCFe2+C2lkvsBVsF/U3nlzMupefBGIAJGLV9Z9ju6ib/FnWrttF5aJN6Ggyd7wyTOWiTQBS1DNo7iUXDxBQSnmAdkCZuSWJbNdWx8SZbNCpeexvuCKpMVckGbfro9fm01DMG8Xq4/aY/FlWL996sJg30NEE1cu32s6drQ5b0LXWO4DZwHagHKjSWr9a/+VfK6VKlVJzlFJpR8IopaYopVYrpVbv3r3bsYWLtqutjokz2aDj2hu3FLciEau2FLfC5M8yXpk+R6a4aEZBV0p1BMYD3wGKgfZKqR8C04EBwOlAJ+C2dP9eaz1Xaz1Uaz20S5cuji1ctF1tdUycyQadRGe3pbgVLk+epbgVJn+W7oL0OTLFRfMuuZwP/EtrvVtrHQUWAWdprct1Uhj4C3CGyYWK7NFWx8SZbNDJvf4HJHypsYQvGbfrlAsm8fXtMk993B6TP8u8Mb1R3tTcyusib0xv27mzVXNOuWwHzlRKtQOCwChgtVKqSGtdrpRSwATgY4PrFFmkrY6JM9mg03vyDLaCkVMuDRufJk65mPxZNmx8yimX5mtWY5FS6h7gMpI7K+tIHmF8GegCKOBD4Hqtdc035ZHGIiGEsK65jUXNOoeutb4buLtJeOS3WZgQQggzpFNUCCGyhLw5Vxu3sGKfkTdGMq28YglbNs8mFC7Hn1NEn763UtR9vDPJS+cbe+OvZVuWGXuzqL+uvYfHP1vIvliCTh4XPzlhIj8c3PSF8bdjct2bF3xOYvVO/FoTUgrX0G70vbSfI7mFNVLQ2zCT479MKq9YwoYNvyKRSE4tCoXL2LDhVwD2i7rB8XYmR6L9de09/O/HfyOqFaDYF9P878fJpiK7Rd3kujcv+Bz3BxXkKAVKEQBiH1SwGaSotwC55NKGmRz/ZdKWzbMPFvMGiUSQLZtn209ucLydyZFoj3+2sL6YN4pqxeOfLbSd2+S6E6t34lGp6/YoRWL1Ttu5hXVS0Nswk+O/TAqF0//CyRS3xOB4O5Mj0fbFEpbiVphctz/DKblMcWGWFPQ2zOT4L5P8Oek7KzPFLTE43s7kSLROnvQPxUxxK0yuO9Tk2fnh4sIsKehtmMnxXyb16XsrLlfqCDqXK0CfvrfaT25wvJ3JkWg/OWEiXpX6rNarND85YaLt3CbX7RrajViTZ+MxrXEN7WY7t7BONkXbMJPjv0xq2Pg0csrF4Hg7kyPRGjY+U0+5XOrIKReT6+57aT82A9FDT7mc3l02RFuIjKATQohWTkbQCSHEUUYKuhBCZAm5hn4EmJy5aLJT1GR3ocluzqdef4rPVn1GTjSHsDfMCcNO4Jrzr3Ek99b3n2Hb/oeJ+fbgiRTSq+ON9D5zsiO5n3n1C8qWf0X72gS17V0Uj+nJ5NHHOZJ79jOPszD4DDW+/eRGOjIxMJlbJ//EkdyP/GMLv6+upNKvKAhpfpFXwA3/1seR3MIauYZuWNOZi5B8v+jzrhpgu6g37RSF5CmX2f2PsV3Um3YXQvJkxIyzZtgv6k27OSF5EmXcQ7aL+lOvP8Wmdzbh0Y3PVWIqxvFnH2+7qG99/xm2HPgN2t04K07FffTpcIftov7Mq1+wd8l2vIcMKIq6ofP4Y20X9dnPPM6z0UeJuRv7EzxxL1d5f2a7qD/yjy38NlhF1NN42sob09weyJei7iC5ht5KmJy5aLJT1GR3ocluzs9WfZZSzAE82sNnqz6znXvb/odTijmAdkfYtv9h27nLln+VUswBvPFk3K6FwWdSijlAzB1lYfAZ27l/X12ZUswBoh7F76srbecW1klBN8zkzEWTnaImuwtNdnPmRNOPJ8sUtyLm22MpbkX72vQdoZniVtT49luKW1HpT99AlCkuzJKCbpjJmYsmO0VNdhea7OYMe9P/oswUt8ITKbQUt6K2ffqHYqa4FbmRjpbiVhSE0l+yzRQXZklBN8zkzEWTnaImuwtNdnOeMOwEYiqWEoupGCcMO8F27l4db0TFUwd/qriPXh1vtJ27eExPok3mQUfdybhdEwOT8cRTf8l74l4mBuxv5v4irwBvrEmHayy5MSqOPCnohvUb1p3zrhpw8Bl5bqccRzZEIdkpOrv/MfTM8aKAnjleRzZEIdldOOOsGRS1L0KhKGpf5MyGKCQ3Psc9BPnHACr50YENUYBrzr+G488+npA3hEYT8oYc2RAF6H3mZPp0uANPuBA0eMKFjmyIAkwefRydxx9LTXsXGqhp73JkQxTg1sk/4Srvz8gNdwQNueGOjmyIAtzwb324PZBPQTABWlMQTMiGaAuSUy5CCNHKySkXIYQ4ykhjUb3P3l7J2/Oe5sDePXToXMiIy6/mhBHnOZJ7x5svE30rijtYQDxQifccLz3O/Z4juatKStg15wFi5eV4ioroOvUW8seNcyR3W22IemX+PD5Y/zFxlxt3Is7pJ5/EhZMudyT3jrsf58CLT6KD+1CBTnS45Fp63ONMg86cBT9n/t53qcmJkxt2M6nzWUy99A+O5F74z5eZud/DDm9nekT3Mr1jjIlnOHMfNPnYMZk7G8klF5J3mlfnPkws0ngSwuPLYfSUG23feXa8+TLxV724Eo2nWhKuMO7RUdtFvaqkhPI770KHGs+LK7+fovvutV3U22pD1Cvz5/H+x5+C65AXn4kEZ5400HZR33H341QveBjih5xFd/vIu/RG20V9zoKf81T1P4i7G28Td1xxTd6/2S7qC//5MrdWdyR4yCZ3IB5idt5+20Xd5GPHZO62Ri65WPD2vKdT7jQAsUiYt+c9bTt39K1oSjEHcCVyiL5l/6z4rjkPpBRzAB0KsWvOA7Zzt9WGqA/Wf5xazAFcrmTcpgMvPplazAHikWTcpvl7300p5gBxt2b+3ndt556535NSzAGCbj8z99t/gW7ysWMyd7aSgg4c2Ju+MSRT3Ap3MP3xrUxxK2Ll6QtgprgVbbUhKu5yW4pboYP7LMWtqMmJW4pbscPb2VLcCpOPHZO5s5UUdKBD5/SNIZniVsQD6VugM8Wt8BSlP2+eKW5FW22IcifSF8BMcStUIP3loExxK3LD6X/hZIpb0SO611LcCpOPHZO5s5UUdGDE5Vfj8aUWKo8vhxGXX207t/ccLwlX6rPahCuM9xz7xavr1FtQ/tSX0srvp+vUW2znbqsNUaeffBIkmrTLJxLJuE0dLrkW3KmNRbh9ybhNkzqfhTueepu444pJnc+ynXt6xxiBJu/LE4iHmN4xluFfNJ/Jx47J3NnKPWPGjCP2n82dO3fGlClTjtj/11xden2H/C5dqdjyBZFgkA6FXRh5zU8c2XjJ6308Ne6NxHbUomJ+4oFKPKNw5JSLv39/vD16EPzkExI1NXiKi+l+x3RHTrl07plLXic/u7ZXEwnGye2Uw4gf9HPklMvA3ADH+H2UHqjjQDxBzxwv9x3fw5FTLsedeBKh3Tspr6hAK4U7EWfYySc6csol77whRHZ5iGzZCLEgKtCJvH+f4sgpl+EDLya4eT2bDuwg4tbkht1c1fFsR065DOxxPMfsWU9pbYgDrgA9o3u4r6DOkVMuJh87JnO3Nffcc0/5jBkz5h7u++SUixBCtHJyykUIIY4yUtCFECJLSKdoPZMdl9uXzqZgzUN00FUcUPlUDrmJY8fe6kjuxUsWMmtVkLJEAcWuSqYNCzBh/ERHcv998QY6rNpFZw17FRwY1pXvThjgSO7XnpmH/7FH6LR3D/s6FxK6/gYumOxMN+cX839O70+fx02COC62DryC4yY503F52xtLeS7WjqinI97Yfq701HH/yLGO5N6wZDVqVSXtEj7qXBH0sAIGjD/sq+xmWbNsDgd4jrh/H+5QJzpwJUMunupI7g9e/CPHrJ1FV72bXaoLXw6exumX/NSR3MIauYaO2Y7L7Utn0331THw0niiI4KFi6HTbRX3xkoVMf08RpPEkQIAwM4dr20X974s3UPz+Lvw0nrwIoSk7035Rf+2ZeRTOmok/0tikE/L52DNtuu2i/sX8n9P302c59LyIBjYPvMp2Ub/tjaU8rbugXY23t0qEuVrttl3UNyxZjf+9Gjw0HlOMESc0PNd2UV+zbA5VvrlfG52XH5liu6h/8OIfOWnNfxFQjbmD2sfHQ/5birqD5Bq6BSY7LgvWPJRSzAF8xChY85Dt3LNWBVOKOUCQHGatCmb4F83XYVVqMQfwo+iwapft3P7HHkkp5gD+SAT/Y4/Yzt370+dpOitH1cftei7WLqWYA2hXDs/F2tnOrVZVphRzAA9u1Cr7/QoHeC7t6LwDPGc79zFrZ6UUc4CAinDM2lm2cwvrpKBjtuOyg66yFLeiLJG+27QskW87d+cML9wyxa3olKHTr9Ne+40ubtKPbMsUtyLqST/hJ1PcinYJn6W4FXF/+k7WTHEruurdGeLSzdkSpKBjtuPygEpfXDPFrSh2pX/2Vuyy/8tib4aRkJniVuzL0Om3r7P9VvR4hrt0prgV3lj6GZyZ4lbUuSKW4la4Q+nP92eKW7FLdckQl27OliAFHbMdl5VDbiLSZO85gofKITfZzj1tWIAAqV2oAcJMGxbI8C+a78CwroRIfToeQnNgWFfbuUPX30DIl/rMM+TzEbr+Btu5tw68gqYvInR93K4rPXWoROrtrRJhrvTU2c6thxUQI/XtCWLE0cPsv+dPB65MOzqvA1fazv3l4GkEdWruoPbx5eBptnML66SgA/njxlF03714iotBKTzFxY5siAIcO/ZWKoZOp1rlo4Fqle/IhijAhPETmTlc08O1H0WCHq79jmyIAnx3wgDKzuzKbqVJoNmtnNkQBbhg8uXsmTadPZ0LSaDY07nQkQ1RgOMm/YHNA68iRnKUWwyXIxuiAPePHMvVajfe6D7QGm90nyMbogADxg8lNDyXWlcYjabWFXZkQxRgyMVTyY9MwR3sBBrcwU6ObIgCnH7JT/l4yH9TQRcSWlFBF9kQbUFyykUIIVo5OeUihBBHmWY1FimlpgLXkbwcuR74EVAEzAM6A2uAyVpr+zs438Bk84/J3J/Nv4HiTxeTRw3V5FI2cAInTLJ/RA9g7v1z6ffCk3Sp28/udh35/LJrmXKbM2+A9szcP7J5R9nBz/v2KGbyFGdeSn/46+v55yebORD30cEd4YwT+3Lqrx5zJPc7D91Onz0v0E3tY6fuxJbCyzj7pt86knvxuh3MWr6RssogxQUBpo3pz4TTejiS2+SYOKONcy9NZTsvEs7R5IQVx3IJx140x5HcwprDXnJRSvUA/gEM1FoHlVLzgZeAi4BFWut5SqnHgI+01o9+Uy47l1xMNv+YzP3Z/Bvo++m8rzUWbR54ue2iPvf+uZz+9MP4442DIUJuLx9cfaPton6wmKtDjrVo7UhR//DX1/PW+m3EdOO5a4+Kc87JvWwX9Xceup3Be//0tUaXtZ1/bLuoL163g+mL1hOMNm5eBrxuZn7/ZNtF3eSYOKONcy9NZbN3CQl34/3EFdf0jY6Xou4gpy+5eICAUsoDtAPKgZHAgvqvPwVM+DYLbS6TzT8mcxd/ujhtY1Hxp4tt5+73wpMpxRzAH4/S74Unbef+WjEHUCrlGfu39c9PNqcUc4CYdvPPT+yPt+uz54W0jS599rxgO/es5RtTijlAMBpn1vKNtnObHBNn8v69nRdTijlAwq3Yzou2cwvrDlvQtdY7gNnAdpKFvIrkJZZKrXVDpfoKSPsURSk1RSm1Wim1evfu9E0IzWGy+cdk7jxqLMWt6FKX/vxzpnhrcSCevlkmU9yKbip9s0ymuBVllek7cDPFrTA5Js7k/Tuck/4Vfqa4MOuwBV0p1REYD3wHKAbaAxc29z/QWs/VWg/VWg/t0iV9E0JzmGz+MZm7mlxLcSt2t0vfoZgp3lp0cKffaskUt2KnTt8skyluRXFB+vP9meJWmBwTZ/L+nRNO32mWKS7Mas4ll/OBf2mtd2uto8Ai4GygoP4SDEBPYIehNQJmm39M5i4bOCFtY1HZQPtXqD6/7FpC7tRRdiG3l88vu9Z27r49iqHp/kr9NXS7zjixLx6VeunCo+KccaL98XZbCi9L2+iypfAy27mnjelPwJt6qSjgdTNtTH/buU2OiTN5/z6WS3DFU+8nrrjmWC6xnVtY15yCvh04UynVTimlgFHAp8BK4NL677kGWGJmiUkmm39M5j5h0iNsHng5VeSigSpyHdkQBZhy2xQ+uPpGdrbrSALY2a6jIxuiAJOn/LSxqNf/ceqUy6m/eoxzTu5FB3cY0HRwhx3ZEAU4+6bfsrbzjylPdCKhoTzRyZENUYAJp/Vg5vdPpkdBAAX0KAg4siEKMPGM7zE7bz89I7tROkHPyG5HNkTBcOPcRXPoGx1PTgjQmpwQsiHagprVWKSUuge4DIgB60geYexB8thip/rYD7XW4YxJkMYiIYT4Npp7yqVZW+ha67uBu5uEtwBnfIu1CSGEMEA6RYUQIku0qRF0n729krfnPc2BvXvo0LmQEZdfzQkjznMkd+nSuaxYs4kq3Y58VceoIcczaKwzHZePLn+cR9y92ePqTGFiLzfEt/KzMT9xJPfVf32BtzfE0bE8lKeaEQPcPP1D+xuAAHcvX8az71QTi3TA4zvAVWfncc+Yix3J/ch9j/Hknlz2+AsoDFVybWENN9x5vSO5f//mP3i4JkFVuw7k1x3gxlwXvzj33xzJ/cr8eXyw/mPiLjfuRJzTTz6JCyc5MzqvtLSUFStWUFVVRX5+PqNGjWLQoEGO5F716jI+Wh4mWpuPt30Vp4zJYdhoZ36Wtet2Ub18K/HKMO6CHPLG9Kb9afbflRNg2ZZlPLj2QSpqK+jevjs3D76Zi/s4s+5s1GbenOuzt1fy6tyHiUUaL9N7fDmMnnKj7aJeunQuJau3EaXxxIiXKOOG9rJd1B9d/jgzvScTUY2nDHw6xPToettF/eq/vsDfP/HBoac6VITvnhixXdTvXr6Mp96MfC33Nef6bBf1R+57jIequhH2NObOiUW4KX+n7aL++zf/wf0RHzFvY25PNMJtvojtov7K/Hm8//Gn4DrkhW0iwZknDbRd1EtLSykpKSEabWwU83q9jBs3znZRX/XqMtYscaMPOeev3BGGjI/bLuq163ZRuWgTOto4QER5XRR8/3jbRX3ZlmXMeHcGoUNO//jdfmacNeOoK+pZ9+Zcb897OqWYA8QiYd6e97Tt3CvWbEop5gBRvKxYs8l27kfcvVOKOUBE+XnE3dt27rc3xFMLLoD2JeM2PftOddrcz75TbTv3k3tyU4o5QNjj48k99s/mP1yTSCnmADGvj4dr7E8s+mD9x6nFHMDlSsZtWrFiRUoxB4hGo6xYscJ27o+Wh1OKOYCO+/ho+TeeYWiW6uVbU4o5gI4mqF6+1XbuB9c+mFLMAULxEA+ufdB27mzVZgr6gQxjyzLFrajS6WdCZopbsceVvtMvU9wKHcuzFLciFulgKW7FHn/6oQ2Z4lZUtUu/vkxxK+Iut6W4FVVV6adMZYpbEa1NPx0rU9yKeGX6XwqZ4lZU1FZYios2VNA7ZBhbliluRb5KP3EmU9yKwkT6Tr9McSuUJ/2z5UxxKzy+A5biVhSG0o/OyxS3Ir8u/foyxa1wJ9K/8skUtyI/P31xzRS3wts+/S+FTHEr3AU5luJWdG/f3VJctKGCPuLyq/H4Uu8kHl8OIy6/2nbuUUOOx0vqy10vUUYNOd527hviW/Hp1JeNPh3ihvhW27lHDHBDkzeiQkWScZuuOjsvbe6rzrb/7P/awhpyYqm5c2IRri20//42N+a68ERTc3uiEW7MtX9XP/3kkyDR5NJNIpGM2zRq1Ci83tTLfl6vl1GjRtnOfcqYHFSTt1VQ7ginjLFfdPPG9EZ5U29b5XWRN6a37dw3D74Zf5M3LPO7/dw8+GbbubOVe8aMGUfsP5s7d+6MKVO+3SZjl17fIb9LVyq2fEEkGKRDYRdGXvMTR065dOs3hIKazZSVVxDGS76q48KhfRw55XL6cUPwf/4yn+CjTgUoTOzhl7HPHTnl8u+DTmJtRSnb9wUhkYPyVPPdgdqRUy7nHdeP/fEtfFJWTSLuw+M7wOTvtnPklMsZ5wzFteotNlUnCHr8dAlV8tNO+x055TKs97F4v/wXpbUhwl4f+XUH+GUg4cgpl+NOPInQ7p2UV1SglcKdiDPs5BMdOeXSrVs3CgoKKCsrIxwOk5+fz4UXXujIKZeeffuR8G5k9/ZaEtEcvO2rOO1ilyOnXHxF7XF39BPdUYMOxXEX5JA/rq8jp1z6dexHj9wefLL3E2qjtRS1L+L2M24/6jZEAe65557yGTNmzD3c97WZUy5CCHG0yrpTLkIIIb6ZFHQhhMgS0ila7/NVFby3ZDM1+8Lkdsph+Pi+9BvmzG76h0sv4/j1r9IunKAux8Wmk0dz6lj7E3QAVvz5NXpu8NJOuajTCb4aEGXUf1zgSO5/vPlL4sElxHwaT0ThDozn3879X0dy//3tv/DuOxsIhfz4/SHOOnsA3x3xI0dym+wuNHkfNLnu0vmfs/qtHQTjmoBbMfScHgya1M+R3OUVS9iyeTahcDn+nCL69L2Vou7jW33ubNRmrqGb7BT9fFUFK5/dQCzSeILB43Nx3lUDbBf1D5dexklrX8FzyOGImAs+Hnyh7aK+4s+v0XdjDp5DRsXFtGZz/7Dtov6PN39JNLr4a7Mivd4Jtov639/+C2+u3Ewi0fh8wuWKce55fW0XdZPdhSbvgybXXTr/c9594ysOPVzpBs4a2dN2US+vWMKGDb8ikWic2uRyBRgw4Ne2C6/J3G1N1l1DN9kp+t6SzSnFPJk7wXtL7M+4PH79qynFHMCTSMbt6rnBm1LMATxK0XODN8O/aL54cEnaWZHxoP23vX/3nQ0pxRwgkfDw7jsbbOc22V1o8j5oct2r39pB05Py8fq4XVs2z04puACJRJAtm2e36tzZqs0UdJOdojX70ne1ZYpb0S6cvuU8U9xSbpX+x5cpbkXMl/6VW6a4FaGQ31LcCpPdhSbvgybXHYyn/5llilsRCqefS5op3lpyZ6s2U9BNdormdkrfYJEpbkVdTvqbOFPcUm6d/pdCprgVnkj6mZCZ4lb4/SFLcStMdheavA+aXHfAnf5nliluhT8n/VzSTPHWkjtbtZmCbrJTdPj4vnh8qTeFx+di+Hj7My43nTyaWJNbOeZKxu36akCUWJM9kJjWfDUgmuFfNJ87MD7trEh3wP61y7POHoDLlTor0+WKcdbZA2znNtldaPI+aHLdQ8/pQdPeYXd93K4+fW/F5Uodku1yBejT99ZWnTtbSaco0LlnLnmd/OzaXk0kGCe3Uw4jftDPkVMu3fv9gNIDH9Jh7xa8cU01/ccnAAAcZUlEQVRdjosNp45x5JRLn9P6subLzwnsVnhR1OkE2wZEHDnlcmzvMez4chsqtJGEO3nKxZNjf0MUoFev01CubZSXVxCLefD7Q4z4bj9HTrmY7C40eR80ue5uJ3bGVxdl9/YDxHTymfmw8+xviAJ0yB2A39+DA9XricVr8OcUc3y/Ox3ZtDSZu62RTlEhhMgSWXfKRQghxDdrU41FJplsYFiw8L8IeBeS0z5CuNZHMDqRSyf+tyO5n53/KTveqqBdXFPnVvQ4pztXTRroSO63p/8n7Za9QiASJejzUnfxhYyY+T+O5H5q6VK2LZ5HuwOV1HUooNeEy7lm7FhHci9et4NZyzdSVhmkuCDAtDH9mXCa/evFYLYBraqkhF1zHiBWXo6nqIiuU28hf9w4R3L/aeNrzClzs0cXUKgqmVoc58f9nWlAMzm+UVgjl1ww28CwYOF/kZc7D7e38XaORxXVNZfbLurPzv+U3W+U46XxtEIUTZeRRbaL+tvT/5OCxUvxHHL/iClF5YSxtov6U0uXUv78n/DGGjdvox4vRVf82HZRX7xuB9MXrScYbTx5HfC6mfn9k20XdZMNaFUlJZTfeRc61HjSR/n9FN13r+2i/qeNr3FPWR4RGjd0fYS5u7jadlE3Ob5RNJJLLhaYbGAIeBemFHMAt1cT8C60nXvHWxUpxRzAi2LHW/bPLrdb9kpKMQfwaE27Za/Yzr1t8byUYg7gjUXZtnie7dyzlm9MKeYAwWicWcs32s5tsgFt15wHUoo5gA6F2DXnAdu555S5U4o5QIQc5pTZf998k+MbhXVS0DHbwJDTPmIpbkW7DI0hmeJWBCLpjz5milvR7kD6yUSZ4laUVQYtxa0w2YAWK09/X8sUt2KPzjDyL0PcCpPjG4V1UtAx28AQrvVZiltRl6ExJFPciqAv/dsHZIpbUdchfSHJFLeiuCBgKW6FyQY0T1H6+1qmuBWFKsPIvwxxK0yObxTWSUHHbANDMDqReDS1wMajimB0ou3cPc7pTpTUZ+NRND3Osb9JV3fxhcSavE9MTCnqLr7Qdu5eEy4n6mnyMt3jpdcE+5N/po3pT8Cbeikh4HUzbUx/27lNNqB1nXoLyp/aWKT8frpOvcV27qnFcXykvorwEWZqsf1ZqCbHNwrrpKADRd3HM2DAr/HnFAMKf06xY+/odunE/6a65nJCNT60hlCNz5ENUYCrJg2ky8giat2g0dS6cWRDFGDEzP+hcsJY6nxeNFDn8zqyIQpwzdixFF3xY2o7FKCB2g4FjmyIAkw4rQczv38yPQoCKKBHQcCRDVGAfsO6c95VAw4+I8/tlOPIhihA/rhxFN13L57iYlAKT3GxIxuiAD/ufwF3F1dTyD7QCQrZ58iGKMCgsVMYN7QX+aoW0OSrWtkQbUFyykUIIVo5OeUihBBHGSnoQgiRJaRTtF7tul1UL99KvDKMuyCHvDG9aX9aV0dyL1/0Nv/86B3ihHDj54xTzmbM90c4kjv04hN41t6PW+8mrroQG3wb/kuucyR3yROvsnOti3DCRY4rQbfBCcZdZ/9dIgGefPNFHn6rhj3BPAoD1dx4Ti7XnnuJI7lfLp1BcOfz5LliVCc8BLpdwfcGzXAkt8kRdOten07xqifoEo2w2+ujbNh1nHb+TEdy3zT/AVZWL0B7qlCxfM7Lu5SHJtnfcBWtizxDJ1nMKxdtIl6ZPAkQrwxTuWgTtet22c69fNHbvPfRSuIqBAriKsR7H61k+aK3becOvfgEvjV34GEXSmk87MK35g5CLz5hO3fJE6/y1Wo34UTyLhJOuPhqtZuSJ+xPWnryzRf5zatx9gTzAcWeYD6/eTXOk2++aDv3y6UzYNcz5LtjKAX57hjseiYZt6lhBN2BPbtBaw7s2c2rcx/ms7dX2s697vXpDHjnUbpFI7iAbtEIA955lHWvT7ed+6b5D/BG7dPgrUIpwFvFG7VPc9N8+01LonWRgg5UL9+KjqZ2AOpogurlW23n/udH74BqMnBCJZJxmzxr78elUo+juVQYz9r7befeudZFokkXagLFzrX27zIPv1VDJJF6Dj+S8PHwWzW2cwd3Pk+Tk4X4XMm4XSZH0BWveoJAkwMKAa0pXmX/l/PK6gUoV+rRQuWKsrJ6ge3conWRgg4Hn5k3N24pN+mn8GSKW+HWuy3FrWh4Zt7cuBV7gnmW4lbkNRmccbi4FSZH0HWJpu8czhS3QnuqLMVF2yUFHXAXpO/0yxS3lJv0czIzxa2Iqy6W4lbkuNKPscsUt6IwUG0pbkV1Iv22UKa4FSZH0O32pu8czhS3QsXyLcVF2yUFHcgb0xvlTb0plNdF3pjetnOfccrZoJvczNqVjNsUG3wbCZ36Syehc4gNvs127m6DE7iadKG60HQbbL+g33hOLj5X6jNPnyvCjefk2s4d6HYFTd4/i0giGbfL5Ai6smHXEWzSmRtUirJh9je4z8u7FJ1I7czVCS/n5V1qO7doXaSgA+1P60rB948/+IzcXZBDwfePd+SUy5jvj2D4Kefh1n7Q4NZ+hp9yniOnXPyXXEdkyG+I0RWtFTG6EhnyG0dOuYy7bjQ9h8YPPiPPcSXoOTTuyCmXa8+9hDtGuykMVAGawkAVd4x2O3LK5XuDZkDXyVTFPWgNVXEPdJ3syCmXE0acx+gpN9KhsAsoRYfCLoyecqMjp1xOO38mG87+GTu9PhLATq+PDWf/zJFTLg9NuoWR7a+GaD5aA9F8Rra/Wk65ZCHpFBVCiFZOOkWFEOIoc9idIqVUf+DQEfV9gLuAAuAnQMORiju01i85vsIssLBiHzO3lLMjHKVHjpfpfYqY2L2TI7mnv7+ZZyoriflceCIJJhcUMPNM++/+B7Bg9p/osvBJCvfvYU/HQnZPvJZLb/2xI7nveHMj8976F/FgHHfAzeXnfIffnGv/HREBZjz/B2q/2Ea7uJ86d4j2x/VixhU/dyS3yVGFb/zxMTpt706neCf2ufex79gKRv70ekdy3//o7bwUe4n9HRJ0PODiIs9F3Paz3zqS22RTnrDG0iUXpZQb2AEMA34E1Gitmz3W52i85LKwYh+3bvySYKLxdg64FLP7H2O7qE9/fzN/qakC9yEvtOIJfpSbb7uoL5j9J/o+9RD+Q47Nhbw+Nl9zk+2ifsebG3nu1c1wyG2CS3Hl6L62i/qM5/9A7PMyPLrxuUpMxfD0K7Zd1E2OKnzjj49x7Nbj8B+yyR1SYbb3/sJ2Ub//0duZ711G5JB9UV8UJkUvtl3UG5ryDu3jUF6XY3tQIsnUJZdRwGat9bZvt6yjz8wt5SnFHCCY0MzcYn8SzTOVlanFHMDtSsZt6rLwyZRiDuCPRuiy8Enbuee99a/UYg6Q0Mm4TbVfbEsp5gAe7aH2C/t3WZOjCjtt755SzAH8OodO2+2/Ne9LsZdSijlAxJuM22WyKU9YZ7WgXw4c2nJ3o1KqVCn1Z6VUx3T/QCk1RSm1Wim1evdu+w0vbc2OcPqRbZniVsSatkQeJm5F4f70zTKF+/fazh0Pph+skCluRbt4+vP9meJWmBxV2Cme/tVaprgV+zukP2qaKW6FyaY8YV2zH/lKKR9wCfC3+tCjQF/gVKAc+F26f6e1nqu1Hqq1Htqli/2Gl7amR076kW2Z4lZ4mh64Pkzcij0d0zfL7OnY2XZudyD9cOJMcSvq3Ok7cDPFrTA5qnCfe5+luBUdD6R/mGeKW2GyKU9YZ+Un+j1grdZ6J4DWeqfWOq61TgCPA2eYWGBbN71PEQFXasNIwKWY3sd+EZhcUADxJsU7ntwYtWv3xGsJNelSDHl97J54re3cl5/zHWhym+BSybhN7Y/rRUyltvnHVIz2x/WyndvkqMJ9x1YQavK+PCEVZt+xFbZzX+S5CF+TF4S+aDJul8mmPGGdlYJ+BYdcblFKHVqR/h342KlFZZOJ3Tsxu/8x9MzxooCeOV5HNkQBZp7Zlx/l5uMJx0FrPOG4IxuiAJfe+mM2X3MTuzoWkkCxq2OhIxuiAL85tz9Xju6LK+BGA66A25ENUYAZV/wcT79iat3B+rF8QUc2RMHsqMKRP72e7b2/YI97Lwk0e9x7HdkQBbjtZ79lUvRiOlUrlNZ0qlaObIiC2aY8YV2zTrkopdoD24E+Wuuq+tgzJC+3aGAr8FOt9TdeTDwaT7kIIYRdzT3l0qx3LNJa1wKdm8Qmf8u1CSGEMEA6RYUQIkvICLojwGQnXWlpKStWrKCqqor8/HxGjRrFoEGDHMl955+XEdz2Ee2JUIuPQK9TuO8/LnYk98qn3+DTd2vQuj1K1TLwrFzOu3qkI7mfWziHLUtfx18HoXbQZ+z5XDlxqiO5KZ0PK+6Fqq8gvyeMugsGTXIk9etP/IHSFa+gEwmUy8WgURdy/nXOdLh++NclvPfKfOqiVbTz5jP8wkmc+kNnOlxF6yHP0A0zOd6utLSUkpISqqqSgwqqqqooKSmhtLTUdu47/7wMvW0NuSqCUpCrIuhta7jzz8ts51759Bt88k4UyEUpBeTyyTtRVj79hu3czy2cw5cLXyNQp1AoAnWKLxe+xnML59jOTel8KLkJqr4EdPJjyU3JuE2vP/EHPnrtJXQieWpJJxJ89NpLvP7EH2zn/vCvS3hz6V+oiybvJ3XRKt5c+hc+/OsS27lF6yIF3TCTnXQrVqwgGk09jxaNRlmxYoXt3MFtH+FpMjrPoxIEt31kO/en79agVOo5fKW8fPqu/RF0W5a+jieeerf2xF1sWfq67dysuBeiqZ2iRIPJuE2lK16xFLfivVfmE9epRznjOsZ7r9j/RSRaFynohpnspGt4Zt7cuBXtST/6LFPcCq3bW4pb4a+zFrek6itrcQsanpk3N25FwzPz5sZF2yUF3TCTnXT5+elHiGWKW1FL+tFnmeJWKFVrKW5FqJ21uCX5Pa3FLVCu9A/FTHEr2nnT3x8yxUXbJQXdMJOddKNGjcLrTb104fV6GTVqlO3cgV6nEGsyOi+mXQR6nWI798CzctE69VKR1lEGnmV/BF2fsecTc6c+q425E/QZe77t3Iy6C7ypnaJ4A8m4TYNGXWgpbsXwCyfhVqnnH9zKw/ALndnMFa2HFHTDTHbSDRo0iHHjxh18Rp6fn8+4ceMcOeVy339cjOo1hBrtQ2uo0T5UryGOnHI57+qRnHi2F6gh2dhWw4lnex055XLlxKkcM/ECgu00Gk2wneaYiRc4c8pl0CQY9xDkHwOo5MdxDzlyyuX8637OKRdcdPAZuXK5OOWCixw55XLqD8dz7tgfHXxG3s6bz7ljfySnXLKQjKATQohWTkbQCSHEUUYKuhBCZAnpFG3jTM4rfWHxp8xZtY2dOkE35WLqsF5cNmGgI7mrSkrYNecBYuXleIqK6Dr1FvLHjXMk9+erKnhvyWZq9oXJ7ZTD8PF96TfM/uQfgEcXfMJjq7dRpTX5SnH90F787NITHcltsuvX5O1t8j4orJGC3oY1nVf6VTjKrRu/BLD9gHph8afc9f6/aDgtX6ET3PV+ckSc3aJeVVJC+Z13oUPJoROxsjLK70yeFLFbZD5fVcHKZzcQqx/yUbMvzMpnNwDYLuqPLviE332wlZgCFFSh+d0HWwFsF/WGrt+GRrGGrl/AdlE3eXubvA8K6+SSSxtmcl7pnFXbaNr6FK6P27VrzgMHi0sDHQqxa84DtnO/t2TzwWLeIBZJ8N6SzbZzP7Z6W7KYH5pbJeN2mez6NXl7m7wPCuukoLdhJueV7tTpOxQzxa2Ilad/sGeKW1GzL30Hbqa4FVUZToRlilvKbbDr1+TtbfI+KKyTgt6GmZxX2k2lv2tkilvhKUo/fi9T3IrcTuk7cDPFrchXylLcUm6DXb8mb2+T90FhnRT0NszkvNKpw3rRtATm1Mft6jr1FpTfnxJTfj9dp95iO/fw8X3x+Jq8OZfPxfDx9sfyXT+0F54mT8Y9Ohm3y2TXr8nb2+R9UFgnm6JtWMOmk4kTBg0bnyZOuTRsxJk4ddGw8WnilEvDxmfKKZfTnTnl0rDxaeKUi8nb2+R9UFgnnaJCCNHKSaeoEEIcZeSSSxtnsonG5Lg1kxav28Gs5RspqwxSXBBg2pj+TDitR0svq0WZbFp6d+nvWLN4BZEDCl8HzZAJozhr7P9zJLfJ8Y3ZSAp6G2ayiebguLWGCT0N49agVRf1xet2MH3ReoLROAA7KoNMX7Qe4Kgt6iablt5d+jvef34FOpZ8sR85oHj/+eTZebtFvWF8Y8PEr4bxjYAU9QzkkksbZrKJxuS4NZNmLd94sJg3CEbjzFq+sYVW1PJMNi2tWdxYzBvomIs1i+3nNjm+MVtJQW/DTDbRmBy3ZlJZZdBS/GhgsmkpciD9GfxMcStMjm/MVlLQ2zCTTTQmx62ZVFwQsBQ/GphsWvJ1SH9KLlPcCpPjG7OVFPQ2zGQTjclxayZNG9OfgNedEgt43Uwb07+FVtTyTDYtDZkwCuVJvSyiPAmGTLCf2+T4xmwlm6JtmMkmmoMbn23slEvDxqeccmlksmmpYePTxCmXho1POeXSfNJYJIQQrZw0FgkhxFFGCroQQmQJuYYuxFHAZKcoS38Ja54EHQflhiHXwtj/dSS10XVnISnoQmQ5k52iLP0lrP5T4+c63vi5zaJudN1ZSi65CJHlTHaKsuZJa3ELjK47S0lBFyLLmewURcetxS0wuu4sJQVdiCxnslMU5bYWt8DourOUFHQhspzJTlGGXGstboHRdWcp2RQVIsuZ7BQ9uPFp4JSL0XVnKekUFUKIVk46RYUQ4ihz2EsuSqn+wAuHhPoAdwFP18d7A1uBSVrr/c4vUQjRmpls/qkqKWHXnAeIlZfjKSqi69RbyB83zpHc2eiwz9C11hu11qdqrU8FhgB1wP8BtwMrtNbHAyvqPxdCHEUamn8ajhI2NP+Ulpbazl1VUkL5nXcRKysDrYmVlVF+511U1TcXia+zesllFLBZa70NGA88VR9/Cpjg5MKEEK2fyeafXXMeQIdCKTEdCrFrzgO2c2crqwX9cuD5+r9301qX1/+9AuiW7h8opaYopVYrpVbv3r37Wy5TCNEamWz+iZWXW4oLCwVdKeUDLgH+1vRrOnlUJu1xGa31XK31UK310C5dunzrhQohWh+TzT+eoiJLcWHtGfr3gLVa6531n+9UShUB1H/c5fTihBCtm8nmn65Tb0H5/Skx5ffTdeottnNnKyuNRVfQeLkF4EXgGuC39R+XOLguIUQbYLL5p+E0i5xyab5mNRYppdoD24E+Wuuq+lhnYD5wLLCN5LHFfd+URxqLhBDCuuY2FjXrGbrWuhbo3CS2l+SpFyGEEK2AdIoKIUSWkIIuhGi1qkpK2DRyFJ+dMJBNI0c52lRUXrGEd94ZwYo3juOdd0ZQXuHgNmDpfJhzEswoSH4sne9c7m8g77YohGiVGjpFG5qLGjpFAdsbo+UVS9iw4VckEkEAQuEyNmz4FQBF3cfbyk3pfCi5CaLJ3FR9mfwcYNAke7kPQ56hCyFaJZOdols2zz5YzBskEkG2bJ5tOzcr7m0s5g2iwWTcMCnoQohWyWSnaCicPkemuCVVX1mLO0gKuhCiVTLZKerPSZ8jU9yS/J7W4g6Sgi6EaJVMdor26XsrLlcgJeZyBejT91bbuRl1F3hTc+MNJOOGyaaoEKJVMtkp2rDxuWXzbELhcvw5RfTpe6v9DVFo3PhccW/yMkt+z2QxN7whCjKCTgghWj0ZQSeEEEcZKehCCJEl5Bq6EKLVql23i+rlW4lXhnEX5JA3pjftT+vqSO5snFcqBV0I0SrVrttF5aJN6GgCgHhlmMpFmwBsF3WTXagtSS65CCFaperlWw8W8wY6mqB6+VbbubN1XqkUdCFEqxSvDFuKW5Gt80qloAshWiV3QY6luBXZOq9UCroQolXKG9Mb5U0tUcrrIm9Mb9u5s3VeqWyKCiFapYaNTxOnXLJ1Xql0igohRCsnnaJCCHGUkUsuQohWa/G6HcxavpGyyiDFBQGmjenPhNN6tPSyWi0p6EKIVmnxuh1MX7SeYDQOwI7KINMXrQeQop6BXHIRQrRKs5ZvPFjMGwSjcWYt39hCK2r9pKALIVqlssqgpbiQgi6EaKWKCwKW4kIKuhCilZo2pj8BrzslFvC6mTamfwutqPWTTVEhRKvUsPEpp1yaTwq6EKLVmnBaDyngFsglFyGEyBJS0IUQIktIQRdCiCwhBV0IIbKEFHQhhMgSUtCFECJLSEEXQogsIQVdCCGyxBGdWKSU2g1sO2L/4bdTCOxp6UV8C7LuI0vWfWQd7evupbXucrhvOqIFvS1QSq1uzqin1kbWfWTJuo8sWXfzyCUXIYTIElLQhRAiS0hB/7q5Lb2Ab0nWfWTJuo8sWXczyDV0IYTIEvIMXQghssRRX9CVUluVUuuVUh8qpVbXx2YppTYopUqVUv+nlCpo6XU2lW7dh3zt/ymltFKqsKXWl0mmdSulflF/m3+ilPqfllxjOhnuJ6cqpd5viCmlzmjpdTallCpQSi2ov20/U0oNV0p1Ukq9ppTaVP+xY0uvs6kM624Lj8uvrfuQr5l/XGqtj+o/wFagsElsNOCp//v9wP0tvc7mrLs+fgywnOR5/699vaX/ZLi9zwNeB3LqP+/a0uts5rpfBb5X//eLgDdbep1p1v0UcF39331AAfA/wO31sdtb6f073brbwuPya+uu//sReVwe9c/Q09Fav6q1jtV/+j7QsyXXY9Ec4D+BtrQ58jPgt1rrMIDWelcLr6e5NJBX//d8oKwF1/I1Sql84LvAnwC01hGtdSUwnmThof7jhJZZYXqZ1t3aH5ffcHvDEXpcSkFP3sCvKqXWKKWmpPn6fwAvH+E1NcfX1q2UGg/s0Fp/1LJL+0bpbu9+wAil1Cql1FtKqdNbcH2ZpFv3LcAspdSXwGxgeoutLr3vALuBvyil1imlnlBKtQe6aa3L67+nAujWYitML9O6D9UaH5dp131EH5ct/RKlpf8APeo/dgU+Ar57yNd+Bfwf9aeBWtOfdOsGVgH59fGttM5LLunW/THwe0ABZwD/am23eYZ1PwRMrI9PAl5v6XU2WfNQIAYMq//8QeA+oLLJ9+1v6bU2Z92HfL1VPi4zrHvWkXxcHvXP0LXWO+o/7iJ5JzkDQCl1LTAWuErX/yRakzTrPofkM4SPlFJbSb4cXauU6t5ii0wjw+39FbBIJ/0TSJB8D4xWI8O6rwEW1X/L3+pjrclXwFda61X1ny8ABgM7lVJFAPUfW9slrkzrbu2Py0zrPmKPy6O6oNe/HOrQ8HeSmy4fK6UuJHm96xKtdV1LrjGdDOv+QGvdVWvdW2vdm+Sda7DWuqIFl5oi0+0NLCa5MYpSqh/JzaRW80ZM37DuMpK/SAFGAptaZoXp1f/sv1RK9a8PjQI+BV4k+cuI+o9LWmB5GWVad2t/XGZY99oj+bj0mEjahnQD/k8pBcnb4jmt9StKqS+AHOC1+q+9r7W+vuWW+TVp192yS2qWTLe3D/izUupjIAJc08qefWVadw3woFLKA4SAdHswLe0XwLP1t/EW4Eckn8jNV0r9mOSpi0ktuL5M0q37A1r34xLSr/uIkU5RIYTIEkf1JRchhMgmUtCFECJLSEEXQogsIQVdCCGyhBR0IYTIElLQhRAiS0hBF0KILCEFXQghssT/B6d9nkc9GZ8IAAAAAElFTkSuQmCC\n",
-      "text/plain": [
-       "<Figure size 432x288 with 1 Axes>"
-=======
   "cells": [
     {
       "cell_type": "code",
@@ -181,7 +66,6 @@
       "source": [
         "df_cities, df_edges \u003d generate_csv(50)\n",
         "validate_input(df_cities, df_edges)"
->>>>>>> b62f3f31
       ]
     },
     {
@@ -358,191 +242,6 @@
       "pygments_lexer": "ipython3",
       "version": "3.7.3"
     }
-<<<<<<< HEAD
-   ],
-   "source": [
-    "for x, y, _ in make_sample(250):\n",
-    "    plt.scatter(x, y)"
-   ]
-  },
-  {
-   "cell_type": "code",
-   "execution_count": 238,
-   "metadata": {},
-   "outputs": [
-    {
-     "data": {
-      "text/plain": [
-       "True"
-      ]
-     },
-     "execution_count": 238,
-     "metadata": {},
-     "output_type": "execute_result"
-    }
-   ],
-   "source": [
-    "df_cities, df_edges = generate_csv(50)\n",
-    "validate_input(df_cities, df_edges)"
-   ]
-  },
-  {
-   "cell_type": "code",
-   "execution_count": 161,
-   "metadata": {},
-   "outputs": [
-    {
-     "data": {
-      "text/plain": [
-       "False"
-      ]
-     },
-     "execution_count": 161,
-     "metadata": {},
-     "output_type": "execute_result"
-    }
-   ],
-   "source": [
-    "[1,2,3] == [1,2,4]"
-   ]
-  },
-  {
-   "cell_type": "code",
-   "execution_count": 217,
-   "metadata": {},
-   "outputs": [
-    {
-     "data": {
-      "text/plain": [
-       "(     x   y     name  quantity\n",
-       " 0   62  50   city_0        27\n",
-       " 1   63  43   city_1        78\n",
-       " 2   63  48   city_2        91\n",
-       " 3   62  49   city_3        66\n",
-       " 4   62  45   city_4         8\n",
-       " 5   62  46   city_5        61\n",
-       " 6   64  43   city_6        38\n",
-       " 7   62  45   city_7        48\n",
-       " 8   62  47   city_8        77\n",
-       " 9   61  46   city_9        14\n",
-       " 10  61  43  city_10        69\n",
-       " 11  64  45  city_11         3\n",
-       " 12  64  47  city_12        57\n",
-       " 13  63  44  city_13        37\n",
-       " 14  60  46  city_14        94\n",
-       " 15  63  45  city_15        21\n",
-       " 16  61  44  city_16        94\n",
-       " 17  64  46  city_17        24\n",
-       " 18  63  44  city_18        13\n",
-       " 19  63  47  city_19        94\n",
-       " 20  61  47  city_20        85\n",
-       " 21  60  45  city_21        43\n",
-       " 22  62  47  city_22        58\n",
-       " 23  62  45  city_23        36\n",
-       " 24  59  46  city_24        53\n",
-       " 25  61  46  city_25        60\n",
-       " 26  62  46  city_26        37\n",
-       " 27  64  45  city_27        31\n",
-       " 28  64  44  city_28        52\n",
-       " 29  62  51  city_29        48\n",
-       " 30  65  44  city_30        88\n",
-       " 31  62  44  city_31        79\n",
-       " 32  61  45  city_32         7\n",
-       " 33  63  46  city_33        57\n",
-       " 34  63  45  city_34        16\n",
-       " 35  63  46  city_35        34\n",
-       " 36  62  48  city_36        47\n",
-       " 37  62  46  city_37        96\n",
-       " 38  63  50  city_38         9,     city_from  city_to  time\n",
-       " 0      city_0   city_3    13\n",
-       " 1      city_0  city_29    17\n",
-       " 2      city_0  city_38     6\n",
-       " 3      city_1   city_6    15\n",
-       " 4      city_1  city_13     2\n",
-       " 5      city_1  city_18    13\n",
-       " 6      city_2  city_19    23\n",
-       " 7      city_2  city_36     7\n",
-       " 8      city_3   city_0     6\n",
-       " 9      city_3  city_36    20\n",
-       " 10     city_4   city_5     7\n",
-       " 11     city_4  city_15     4\n",
-       " 12     city_4  city_26    19\n",
-       " 13     city_4  city_31    15\n",
-       " 14     city_4  city_32    16\n",
-       " 15     city_4  city_34    16\n",
-       " 16     city_4  city_37    16\n",
-       " 17     city_5   city_4    23\n",
-       " 18     city_5   city_7     7\n",
-       " 19     city_5   city_8    23\n",
-       " 20     city_5   city_9     2\n",
-       " 21     city_5  city_22     8\n",
-       " 22     city_5  city_23    14\n",
-       " 23     city_5  city_25    13\n",
-       " 24     city_5  city_33    15\n",
-       " 25     city_5  city_35     5\n",
-       " 26     city_6   city_1     9\n",
-       " 27     city_6  city_28    22\n",
-       " 28     city_7   city_5    16\n",
-       " 29     city_7  city_15    14\n",
-       " ..        ...      ...   ...\n",
-       " 158   city_34   city_4    23\n",
-       " 159   city_34   city_7    21\n",
-       " 160   city_34  city_11     7\n",
-       " 161   city_34  city_13    20\n",
-       " 162   city_34  city_18    22\n",
-       " 163   city_34  city_23    12\n",
-       " 164   city_34  city_27    20\n",
-       " 165   city_34  city_33     3\n",
-       " 166   city_34  city_35    10\n",
-       " 167   city_35   city_5    20\n",
-       " 168   city_35  city_15    18\n",
-       " 169   city_35  city_17    22\n",
-       " 170   city_35  city_19    22\n",
-       " 171   city_35  city_26     8\n",
-       " 172   city_35  city_34    22\n",
-       " 173   city_35  city_37     5\n",
-       " 174   city_36   city_2    23\n",
-       " 175   city_36   city_3     5\n",
-       " 176   city_36   city_8    10\n",
-       " 177   city_36  city_22    16\n",
-       " 178   city_37   city_4    17\n",
-       " 179   city_37   city_7    24\n",
-       " 180   city_37   city_8     6\n",
-       " 181   city_37   city_9     6\n",
-       " 182   city_37  city_22    12\n",
-       " 183   city_37  city_23    11\n",
-       " 184   city_37  city_25     4\n",
-       " 185   city_37  city_33    15\n",
-       " 186   city_37  city_35    18\n",
-       " 187   city_38   city_0    12\n",
-       " \n",
-       " [188 rows x 3 columns])"
-      ]
-     },
-     "execution_count": 217,
-     "metadata": {},
-     "output_type": "execute_result"
-    }
-   ],
-   "source": [
-    "generate_csv(50)"
-   ]
-  },
-  {
-   "cell_type": "code",
-   "execution_count": null,
-   "metadata": {},
-   "outputs": [],
-   "source": []
-  }
- ],
- "metadata": {
-  "kernelspec": {
-   "display_name": "Python 3",
-   "language": "python",
-   "name": "python3"
-=======
->>>>>>> b62f3f31
   },
   "nbformat": 4,
   "nbformat_minor": 2
